--- conflicted
+++ resolved
@@ -1,17 +1,13 @@
 extern crate ansi_term;
 extern crate atty;
-<<<<<<< HEAD
 #[macro_use]
 extern crate clap;
-=======
-extern crate regex;
-extern crate regex_syntax;
->>>>>>> f2632d5f
 extern crate ignore;
 #[macro_use]
 extern crate lazy_static;
 extern crate num_cpus;
 extern crate regex;
+extern crate regex_syntax;
 
 pub mod fshelper;
 pub mod lscolors;
@@ -30,12 +26,8 @@
 use atty::Stream;
 use regex::RegexBuilder;
 
-<<<<<<< HEAD
-use internal::{error, FdOptions, PathDisplay, ROOT_DIR};
 use exec::TokenizedCommand;
-=======
 use internal::{error, pattern_has_uppercase_char, FdOptions, PathDisplay, ROOT_DIR};
->>>>>>> f2632d5f
 use lscolors::LsColors;
 use walk::FileType;
 
