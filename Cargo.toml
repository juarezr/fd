--- conflicted
+++ resolved
@@ -70,12 +70,8 @@
 [dev-dependencies]
 diff = "0.1"
 tempdir = "0.3"
-<<<<<<< HEAD
-filetime = "0.2.14"
-test-case = "1.2.0"
-=======
-filetime = "0.2.15"
->>>>>>> 2570fbd0
+filetime = "0.2"
+test-case = "1.2"
 
 [profile.release]
 lto = true
